--- conflicted
+++ resolved
@@ -4,13 +4,8 @@
 # -*- encoding: utf-8 -*-
 
 Gem::Specification.new do |s|
-<<<<<<< HEAD
   s.name = %q{roo}
   s.version = "1.4.0"
-=======
-  s.name = %q{donibuchanan-roo}
-  s.version = "1.3.12"
->>>>>>> d8729ba1
 
   s.required_rubygems_version = Gem::Requirement.new(">= 0") if s.respond_to? :required_rubygems_version=
   s.authors = ["Hugh McGowan", "Thomas Preymesser"]
@@ -150,4 +145,4 @@
     s.add_dependency(%q<GData>, [">= 0.0.4"])
     s.add_dependency(%q<nokogiri>, [">= 1.4.1"])
   end
-end
+end